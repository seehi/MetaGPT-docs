--- conflicted
+++ resolved
@@ -51,17 +51,15 @@
                     text: 'MultiAgent 101',
                     link: 'tutorials/multi_agent_101.md',
                   },
-<<<<<<< HEAD
-                  { text: 'Use memories' },
+                  { text: 'Use memories', link: 'tutorials/use_memories.md' },
+                  {
+                    text: 'Human engagement',
+                    link: 'tutorials/human_engagement.md',
+                  },
                   {
                     text: 'Think and act',
                     link: 'tutorials/agent_think_act.md',
                   },
-=======
-                  { text: 'Use memories', link: 'tutorials/use_memories.md', },
-                  { text: 'Human engagement', link: 'tutorials/human_engagement.md',},
-                  { text: 'Think and act', link: 'tutorials/agent_think_act.md' },
->>>>>>> bc5e0f5c
                 ],
               },
               {
@@ -72,7 +70,11 @@
                     text: 'Agent',
                     items: [
                       {
-                        text: 'Researcher',
+                        text: 'Data analyst: analyze and visualize datasets',
+                        link: 'use_cases/agent/data_analyst.md',
+                      },
+                      {
+                        text: 'Researcher: search web and write reports',
                         link: 'use_cases/agent/researcher.md',
                       },
                       {
@@ -254,7 +256,7 @@
                           {
                             text: '成果集',
                           },
-                        ]
+                        ],
                       },
                       {
                         text: '论坛广场',
@@ -262,7 +264,7 @@
                           {
                             text: '成果集',
                           },
-                        ]
+                        ],
                       },
                       {
                         text: '辩论',
@@ -284,9 +286,9 @@
                 text: '进阶指南',
                 collapsed: false,
                 items: [
-                  { text: '多智能体间通信', },
-                  { text: '记忆', },
-                  { text: '使用本地LLM', },
+                  { text: '多智能体间通信' },
+                  { text: '记忆' },
+                  { text: '使用本地LLM' },
                 ],
               },
               {
