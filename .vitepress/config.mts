import { defineConfig } from 'vitepress';
import UnoCSS from 'unocss/vite';
import AutoImport from 'unplugin-auto-import/vite';
import { basename, dirname, resolve } from 'node:path';

// https://vitepress.dev/reference/site-config
export default defineConfig({
  title: 'MetaGPT',
  description: 'The Multi-Agent Framework',
  srcDir: './src',
  locales: {
    root: {
      label: 'English',
      lang: 'en',
      themeConfig: {
        nav: [
<<<<<<< HEAD
          { text: 'Docs', link: '/guide/get_started/introduction', activeMatch: '/guide/' },
=======
          {
            text: 'Docs',
            link: '/guide/get_started/introduction',
            activeMatch: '/guide/',
          },
>>>>>>> 14ca4549
          { text: 'Blog', link: '/blog/agents', activeMatch: '/blog/' },
          {
            text: 'RFCs',
            link: '/rfcs/RFC-116-MetaGPT优化方案',
            activeMatch: '/rfcs/',
          },
        ],
        sidebar: {
          '/guide/': {
            base: '/guide/',
            items: [
              {
                text: 'Get Started',
                collapsed: false,
                items: [
                  { text: 'Introduction', link: 'get_started/introduction' },
                  { text: 'Quickstart', link: 'get_started/quickstart' },
                  { text: 'Installation', link: 'get_started/installation' },
                  { text: 'Setup', link: 'get_started/setup' },
                ],
              },
              {
                text: 'Tutorials',
                collapsed: false,
                items: [
                  { text: 'Concepts', link: 'tutorials/concepts.md' },
                  { text: 'Agent 101', link: 'tutorials/agent_101.md' },
                  {
                    text: 'MultiAgent 101',
                    link: 'tutorials/multi_agent_101.md',
                  },
                  { text: 'Use memories' },
                  { text: 'Customize thinking process' },
                ],
              },
              {
                text: 'Use Cases',
                collapsed: false,
                items: [
                  {
                    text: 'Agent',
                    items: [
                      {
                        text: 'Data analyst: analyze and visualize datasets',
                        link: 'use_cases/agent/data_analyst.md',
                      },
                      {
                        text: 'Researcher: search web and write reports',
                        link: 'use_cases/agent/researcher.md',
                      },
                    ],
                  },
                  {
                    text: 'MultiAgent',
                    items: [
                      {
                        text: 'Software company: develop softwares in a line',
                        link: 'use_cases/multi_agent/software_company.md',
                      },
                      {
                        text: 'Werewolf game: agents playing strategy games',
                        link: 'use_cases/multi_agent/werewolf_game.md',
                      },
                    ],
                  },
                ],
              },
              {
                text: 'In-Depth Guides',
                collapsed: false,
                items: [
                  {
                    text: 'Agent communication',
                    link: 'in_depth_guides/agent_communication.md',
                  },
                  { text: 'Memory', link: 'in_depth_guides/memory.md' },
                  {
                    text: 'Use your local LLM',
                    link: 'in_depth_guides/use_local_llm.md',
                  },
                ],
              },
              {
                text: 'Contribute',
                collapsed: false,
                items: [
                  {
                    text: 'contribute_guide',
                    link: 'contribute/contribute_guide.md',
                  },
                ],
              },
              {
                text: 'API',
                collapsed: false,
              },
            ],
          },
          '/blog/': {
            base: '/blog/',
            items: [{ text: 'Agents', link: 'agents' }],
          },
          '/rfcs/': {
            base: '/rfcs/',
            items: [
              {
                text: 'RFC-116-MetaGPT优化方案',
                link: 'RFC-116-MetaGPT优化方案',
              },
            ],
          },
        },
      },
    },
    zhcn: {
      label: '中文',
      lang: 'zhcn',
      link: '/zhcn/',
      themeConfig: {
        nav: [
          {
            text: '文档',
            link: '/zhcn/guide/get_started/introduction',
            activeMatch: '/zhcn/guide/',
          },
          {
            text: '博客',
            link: '/zhcn/blog/agents',
            activeMatch: '/zhcn/blog/',
          },
          {
            text: 'RFCs',
            link: '/zhcn/rfcs/RFC-116-MetaGPT优化方案',
            activeMatch: '/zhcn/rfcs/',
          },
        ],
        sidebar: {
          '/zhcn/guide/': {
            base: '/zhcn/guide/',
            items: [
              {
                text: '开始',
                collapsed: false,
                items: [
                  { text: '介绍', link: 'get_started/introduction' },
                  { text: '快速开始', link: 'get_started/quickstart' },
                  { text: '安装', link: 'get_started/installation' },
                  { text: '配置', link: 'get_started/setup' },
                ],
              },
              {
                text: '教程',
                collapsed: false,
                items: [],
              },
              {
                text: '用例',
                collapsed: false,
                items: [
                  {
                    text: '单智能体',
                    items: [],
                  },
                  {
                    text: '多智能体',
                    items: [],
                  },
                ],
              },
              {
                text: 'In-Depth Guides',
                collapsed: false,
                items: [],
              },
              {
                text: '贡献',
                collapsed: false,
                items: [],
              },
              {
                text: 'API',
                collapsed: false,
              },
            ],
          },
        },
      },
    },
  },
  head: [
    ['link', { rel: 'icon', type: 'image/svg+xml', href: '/logo-dark.svg' }],
  ],
  vite: {
    resolve: {
      alias: [{ find: '@/', replacement: `${resolve(__dirname, '../src')}/` }],
    },
    plugins: [
      UnoCSS(),
      AutoImport({
        imports: ['vue'],
        dts: '../auto-imports.d.ts',
      }),
    ],
    server: {
      host: true,
      open: true,
    },
  },
  themeConfig: {
    logo: {
      light: '/logo-dark.svg',
      dark: '/logo-light.svg',
    },
    editLink: {
      pattern: 'https://github.com/vuejs/vitepress/edit/main/src/:path',
      text: 'Edit this page on GitHub',
    },
    socialLinks: [
      { icon: 'github', link: 'https://github.com/geekan/MetaGPT' },
      { icon: 'discord', link: 'https://discord.com/invite/wCp6Q3fsAk' },
      { icon: 'x', link: 'https://twitter.com/MetaGPT_' },
    ],
    footer: {
      message: 'Released under the MIT License.',
      copyright: 'Copyright © 2023-present alexanderwu',
    },
    search: {
      provider: 'local',
    },
  },
});<|MERGE_RESOLUTION|>--- conflicted
+++ resolved
@@ -14,15 +14,11 @@
       lang: 'en',
       themeConfig: {
         nav: [
-<<<<<<< HEAD
-          { text: 'Docs', link: '/guide/get_started/introduction', activeMatch: '/guide/' },
-=======
           {
             text: 'Docs',
             link: '/guide/get_started/introduction',
             activeMatch: '/guide/',
           },
->>>>>>> 14ca4549
           { text: 'Blog', link: '/blog/agents', activeMatch: '/blog/' },
           {
             text: 'RFCs',
