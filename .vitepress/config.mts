import { defineConfig } from 'vitepress';
import UnoCSS from 'unocss/vite';
import AutoImport from 'unplugin-auto-import/vite';
import { basename, dirname, resolve } from 'node:path';

// https://vitepress.dev/reference/site-config
export default defineConfig({
  title: 'MetaGPT',
  description: 'The Multi-Agent Framework',
  srcDir: './src',
  locales: {
    root: {
      label: 'English',
      lang: 'en',
      themeConfig: {
        nav: [
          { text: 'Docs', link: '/guide/introduction', activeMatch: '/guide/' },
          { text: 'Blog', link: '/blog/agents', activeMatch: '/blog/' },
          {
            text: 'RFCs',
            link: '/rfcs/RFC-116-MetaGPT优化方案',
            activeMatch: '/rfcs/',
          },
        ],
        sidebar: {
          '/guide/': {
            base: '/guide/',
            items: [
              {
                text: 'Get Started',
                collapsed: false,
                items: [
                  { text: 'Quickstart', link: 'get_started/quickstart' },
                  { text: 'Installation', link: 'get_started/installation' },
                  { text: 'Setup', link: 'get_started/setup' },
                ],
              },
              {
                text: 'Tutorials',
                collapsed: false,
                items: [
                  { text: 'Concepts', link: 'tutorials/concepts.md' },
                  { text: 'Agent 101', link: 'tutorials/agent_101.md' },
                  {
                    text: 'MultiAgent 101',
                    link: 'tutorials/multi_agent_101.md',
                  },
                  { text: 'Use memories' },
                  { text: 'Customize thinking process' },
                ],
              },
              {
                text: 'Use Cases',
                collapsed: false,
                items: [
                  {
                    text: 'Agent',
                    items: [
                      {
                        text: 'Data analyst: analyze and visualize datasets',
                        link: 'use_cases/agent/data_analyst.md',
                      },
                      {
                        text: 'Researcher: search web and write reports',
                        link: 'use_cases/agent/researcher.md',
                      },
                    ],
                  },
                  {
                    text: 'MultiAgent',
                    items: [
                      {
                        text: 'Software company: develop softwares in a line',
                        link: 'use_cases/multi_agent/software_company.md',
                      },
                      {
                        text: 'Werewolf game: agents playing strategy games',
                        link: 'use_cases/multi_agent/werewolf_game.md',
                      },
                    ],
                  },
                ],
              },
              {
                text: 'In-Depth Guides',
                collapsed: false,
                items: [
                  {
                    text: 'Agent communication',
                    link: 'in_depth_guides/agent_communication.md',
                  },
                  { text: 'Memory', link: 'in_depth_guides/memory.md' },
                ],
              },
              {
                text: 'Contribute',
                collapsed: false,
                items: [
                  {
                    text: 'contribute_guide',
                    link: 'contribute/contribute_guide.md',
                  },
                ],
              },
              {
                text: 'API',
                collapsed: false,
              },
            ],
          },
          '/blog/': {
            base: '/blog/',
            items: [{ text: 'Agents', link: 'agents' }],
          },
          '/rfcs/': {
            base: '/rfcs/',
            items: [
              {
                text: 'RFC-116-MetaGPT优化方案',
                link: 'RFC-116-MetaGPT优化方案',
              },
            ],
          },
        },
      },
    },
    zhcn: {
      label: '中文',
      lang: 'zhcn',
      link: '/zhcn/',
      themeConfig: {
        nav: [
          {
            text: '文档',
            link: '/zhcn/guide/introduction',
            activeMatch: '/zhcn/guide/',
          },
          {
            text: '博客',
            link: '/zhcn/blog/agents',
            activeMatch: '/zhcn/blog/',
          },
          {
            text: 'RFCs',
            link: '/zhcn/rfcs/RFC-116-MetaGPT优化方案',
            activeMatch: '/zhcn/rfcs/',
          },
        ],
      },
    },
  },
  head: [
    ['link', { rel: 'icon', type: 'image/svg+xml', href: '/logo-dark.svg' }],
  ],
  vite: {
    resolve: {
      alias: [{ find: '@/', replacement: `${resolve(__dirname, '../src')}/` }],
    },
    plugins: [
      UnoCSS(),
      AutoImport({
        imports: ['vue'],
        dts: '../auto-imports.d.ts',
      }),
    ],
    server: {
      host: true,
      open: true,
    },
  },
  themeConfig: {
    logo: {
      light: '/logo-dark.svg',
      dark: '/logo-light.svg',
    },
<<<<<<< HEAD
    sidebar: {
      '/guide/': {
        base: '/guide/',
        items: [
          {
            text: 'Get Started', collapsed: false,
            items: [
              { text: 'Introduction', link: 'get_started/introduction' },
              { text: 'Quickstart', link: 'get_started/quickstart' },
              { text: 'Installation', link: 'get_started/installation' },
              { text: 'Setup', link: 'get_started/setup' },
            ],
          },
          {
            text: 'Tutorials', collapsed: false,
            items: [
              { text: 'Concepts', link: 'tutorials/concepts.md' },
              { text: 'Agent 101', link: 'tutorials/agent_101.md' },
              { text: 'MultiAgent 101', link: 'tutorials/multi_agent_101.md' },
              { text: 'Use memories'},
              { text: 'Customize thinking process'},
            ],
          },
          {
            text: 'Use Cases', collapsed: false,
            items: [
              { 
                text: 'Agent', 
                items: [
                  { text: 'Data analyst: analyze and visualize datasets', link: 'use_cases/agent/data_analyst.md' },
                  { text: 'Researcher: search web and write reports', link: 'use_cases/agent/researcher.md' },
                ]
              },
              { 
                text: 'MultiAgent', 
                items: [
                  { text: 'Software company: develop softwares in a line', link: 'use_cases/multi_agent/software_company.md' },
                  { text: 'Werewolf game: agents playing strategy games', link: 'use_cases/multi_agent/werewolf_game.md' },
                ]
              },
            ],
          },
          {
            text: 'In-Depth Guides', collapsed: false,
            items: [
              { text: 'Agent communication', link: 'in_depth_guides/agent_communication.md' },
              { text: 'Memory', link: 'in_depth_guides/memory.md' },
              { text: 'Use your local LLM', link: 'in_depth_guides/use_local_llm.md' },
            ],
          },
          {
            text: 'Contribute', collapsed: false,
            items: [
              { text: 'contribute_guide', link: 'contribute/contribute_guide.md' },
            ],
          },
          {
            text: 'API', collapsed: false,
          },
        ],
      },
    },
=======
>>>>>>> afb5ed6c
    editLink: {
      pattern: 'https://github.com/vuejs/vitepress/edit/main/src/:path',
      text: 'Edit this page on GitHub',
    },
    socialLinks: [
      { icon: 'github', link: 'https://github.com/geekan/MetaGPT' },
      { icon: 'discord', link: 'https://discord.com/invite/wCp6Q3fsAk' },
      { icon: 'x', link: 'https://twitter.com/MetaGPT_' },
    ],
    footer: {
      message: 'Released under the MIT License.',
      copyright: 'Copyright © 2023-present alexanderwu',
    },
    search: {
      provider: 'local',
    },
  },
});<|MERGE_RESOLUTION|>--- conflicted
+++ resolved
@@ -27,84 +27,59 @@
             base: '/guide/',
             items: [
               {
-                text: 'Get Started',
-                collapsed: false,
+                text: 'Get Started', collapsed: false,
                 items: [
+                  { text: 'Introduction', link: 'get_started/introduction' },
                   { text: 'Quickstart', link: 'get_started/quickstart' },
                   { text: 'Installation', link: 'get_started/installation' },
                   { text: 'Setup', link: 'get_started/setup' },
                 ],
               },
               {
-                text: 'Tutorials',
-                collapsed: false,
+                text: 'Tutorials', collapsed: false,
                 items: [
                   { text: 'Concepts', link: 'tutorials/concepts.md' },
                   { text: 'Agent 101', link: 'tutorials/agent_101.md' },
-                  {
-                    text: 'MultiAgent 101',
-                    link: 'tutorials/multi_agent_101.md',
-                  },
-                  { text: 'Use memories' },
-                  { text: 'Customize thinking process' },
+                  { text: 'MultiAgent 101', link: 'tutorials/multi_agent_101.md' },
+                  { text: 'Use memories'},
+                  { text: 'Customize thinking process'},
                 ],
               },
               {
-                text: 'Use Cases',
-                collapsed: false,
+                text: 'Use Cases', collapsed: false,
                 items: [
-                  {
-                    text: 'Agent',
+                  { 
+                    text: 'Agent', 
                     items: [
-                      {
-                        text: 'Data analyst: analyze and visualize datasets',
-                        link: 'use_cases/agent/data_analyst.md',
-                      },
-                      {
-                        text: 'Researcher: search web and write reports',
-                        link: 'use_cases/agent/researcher.md',
-                      },
-                    ],
+                      { text: 'Data analyst: analyze and visualize datasets', link: 'use_cases/agent/data_analyst.md' },
+                      { text: 'Researcher: search web and write reports', link: 'use_cases/agent/researcher.md' },
+                    ]
                   },
-                  {
-                    text: 'MultiAgent',
+                  { 
+                    text: 'MultiAgent', 
                     items: [
-                      {
-                        text: 'Software company: develop softwares in a line',
-                        link: 'use_cases/multi_agent/software_company.md',
-                      },
-                      {
-                        text: 'Werewolf game: agents playing strategy games',
-                        link: 'use_cases/multi_agent/werewolf_game.md',
-                      },
-                    ],
+                      { text: 'Software company: develop softwares in a line', link: 'use_cases/multi_agent/software_company.md' },
+                      { text: 'Werewolf game: agents playing strategy games', link: 'use_cases/multi_agent/werewolf_game.md' },
+                    ]
                   },
                 ],
               },
               {
-                text: 'In-Depth Guides',
-                collapsed: false,
+                text: 'In-Depth Guides', collapsed: false,
                 items: [
-                  {
-                    text: 'Agent communication',
-                    link: 'in_depth_guides/agent_communication.md',
-                  },
+                  { text: 'Agent communication', link: 'in_depth_guides/agent_communication.md' },
                   { text: 'Memory', link: 'in_depth_guides/memory.md' },
+                  { text: 'Use your local LLM', link: 'in_depth_guides/use_local_llm.md' },
                 ],
               },
               {
-                text: 'Contribute',
-                collapsed: false,
+                text: 'Contribute', collapsed: false,
                 items: [
-                  {
-                    text: 'contribute_guide',
-                    link: 'contribute/contribute_guide.md',
-                  },
+                  { text: 'contribute_guide', link: 'contribute/contribute_guide.md' },
                 ],
               },
               {
-                text: 'API',
-                collapsed: false,
+                text: 'API', collapsed: false,
               },
             ],
           },
@@ -173,71 +148,6 @@
       light: '/logo-dark.svg',
       dark: '/logo-light.svg',
     },
-<<<<<<< HEAD
-    sidebar: {
-      '/guide/': {
-        base: '/guide/',
-        items: [
-          {
-            text: 'Get Started', collapsed: false,
-            items: [
-              { text: 'Introduction', link: 'get_started/introduction' },
-              { text: 'Quickstart', link: 'get_started/quickstart' },
-              { text: 'Installation', link: 'get_started/installation' },
-              { text: 'Setup', link: 'get_started/setup' },
-            ],
-          },
-          {
-            text: 'Tutorials', collapsed: false,
-            items: [
-              { text: 'Concepts', link: 'tutorials/concepts.md' },
-              { text: 'Agent 101', link: 'tutorials/agent_101.md' },
-              { text: 'MultiAgent 101', link: 'tutorials/multi_agent_101.md' },
-              { text: 'Use memories'},
-              { text: 'Customize thinking process'},
-            ],
-          },
-          {
-            text: 'Use Cases', collapsed: false,
-            items: [
-              { 
-                text: 'Agent', 
-                items: [
-                  { text: 'Data analyst: analyze and visualize datasets', link: 'use_cases/agent/data_analyst.md' },
-                  { text: 'Researcher: search web and write reports', link: 'use_cases/agent/researcher.md' },
-                ]
-              },
-              { 
-                text: 'MultiAgent', 
-                items: [
-                  { text: 'Software company: develop softwares in a line', link: 'use_cases/multi_agent/software_company.md' },
-                  { text: 'Werewolf game: agents playing strategy games', link: 'use_cases/multi_agent/werewolf_game.md' },
-                ]
-              },
-            ],
-          },
-          {
-            text: 'In-Depth Guides', collapsed: false,
-            items: [
-              { text: 'Agent communication', link: 'in_depth_guides/agent_communication.md' },
-              { text: 'Memory', link: 'in_depth_guides/memory.md' },
-              { text: 'Use your local LLM', link: 'in_depth_guides/use_local_llm.md' },
-            ],
-          },
-          {
-            text: 'Contribute', collapsed: false,
-            items: [
-              { text: 'contribute_guide', link: 'contribute/contribute_guide.md' },
-            ],
-          },
-          {
-            text: 'API', collapsed: false,
-          },
-        ],
-      },
-    },
-=======
->>>>>>> afb5ed6c
     editLink: {
       pattern: 'https://github.com/vuejs/vitepress/edit/main/src/:path',
       text: 'Edit this page on GitHub',
